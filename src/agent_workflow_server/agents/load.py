# Copyright AGNTCY Contributors (https://github.com/agntcy)
# SPDX-License-Identifier: Apache-2.0

import importlib.util
import json
import logging
import os
import pkgutil
from typing import Any, Dict, Hashable, List, Mapping, NamedTuple, Optional

import agent_workflow_server.agents.adapters
from agent_workflow_server.agents.oas_generator import generate_agent_oapi
from agent_workflow_server.generated.models.agent import Agent
from agent_workflow_server.generated.models.agent_acp_descriptor import (
    AgentACPDescriptor,
)
from agent_workflow_server.generated.models.agent_search_request import (
    AgentSearchRequest,
)

from .base import BaseAdapter, BaseAgent

logger = logging.getLogger(__name__)


class AgentInfo(NamedTuple):
    agent: BaseAgent
    manifest: AgentACPDescriptor
    schema: Mapping[Hashable, Any]


def _load_adapters() -> List[BaseAdapter]:
    adapters = []
    package = agent_workflow_server.agents.adapters
    for _, module_name, _ in pkgutil.iter_modules(package.__path__):
        if not module_name.startswith("_"):
            # Use the package's name to construct the full module path
            module_path = f"{package.__name__}.{module_name}"
            try:
                module = importlib.import_module(module_path)
                for attr_name in dir(module):
                    attr = getattr(module, attr_name)
                    if (
                        isinstance(attr, type)
                        and issubclass(attr, BaseAdapter)
                        and attr is not BaseAdapter
                    ):
                        adapters.append(attr())
            except ImportError as e:
                logger.error(f"Could not import adapter from {module_path}: {e}")

    return adapters


AGENTS: Dict[str, AgentInfo] = {}
ADAPTERS = _load_adapters()


def _read_manifest(path: str) -> AgentACPDescriptor:
    if os.path.isfile(path):
        with open(path, "r") as file:
            try:
                manifest_data = json.load(file)
            except json.JSONDecodeError as e:
                raise ValueError(
                    f"Invalid JSON format in manifest file: {path}. Error: {e}"
                )
            # print full path
            logger.info(f"Loaded Agent Manifest from {os.path.abspath(path)}")
        return AgentACPDescriptor(**manifest_data)


def _resolve_agent(
    name: str, path: str, add_manifest_paths: List[str] = []
) -> AgentInfo:
    if ":" not in path:
        raise ValueError(
            f"""Invalid format for AGENTS_REF environment variable. \
Value must be a module:var pair. \
Example: "agent1_module:agent1_var" or "path/to/file.py:agent1_var"
Got: {path}"""
        )

    module_or_file, export_symbol = path.split(":", 1)
    if not os.path.isfile(module_or_file):
        # It's a module (name), try to import it
        module_name = module_or_file
        try:
            module = importlib.import_module(module_name)
        except ImportError as e:
            if any(part in str(e) for part in module_name.split(".")):
                raise ImportError(
                    f"""Failed to load agent module {module_name}. \
Check that it is installed and that the module name in 'AGENTS_REF' env variable is correct."""
                ) from e
            else:
                raise e
    else:
        # It's a path to a file, try to load it as a module
        file = module_or_file
        spec = importlib.util.spec_from_file_location(name, file)
        if spec is None:
            raise ImportError(
                f"""Failed to load agent: {file} is not a valid Python file. \
Check that file path in 'AGENTS_REF' env variable is correct."""
            )
        module = importlib.util.module_from_spec(spec)
        spec.loader.exec_module(module)

    # Check if the variable exists in the module
    if hasattr(module, export_symbol):
        resolved = getattr(module, export_symbol)

        agent = None
        for adapter in ADAPTERS:
            agent = adapter.load_agent(resolved)
            if agent is not None:
                break
        else:
            raise ImportError(
                f"""Failed to load agent: Could not find adapter for {type(resolved).__name__}"""
            )
    else:
        raise ImportError(
            f"""Failed to load agent: {export_symbol} not found in {module.__name__}. \
Check that the module name and export symbol in 'AGENTS_REF' env variable are correct."""
        )

    # Load manifest. Check in paths below (in order)
    manifest_paths = [
        os.path.join(os.path.dirname(module.__file__), "manifest.json"),
<<<<<<< HEAD
        os.getenv("AGENT_MANIFEST_PATH", "manifest.json") or "manifest.json",
    ]
=======
    ] + add_manifest_paths
>>>>>>> 13702693

    for manifest_path in manifest_paths:
        manifest = _read_manifest(manifest_path)
        if manifest:
            break
    else:
        raise ImportError(
            f"Failed to load agent manifest from any of the paths: {manifest_paths}"
        )

    try:
        schema = generate_agent_oapi(manifest, name)
    except Exception as e:
        raise ImportError("Failed to generate OAPI schema:", e)

    logger.info(f"Loaded Agent from {module.__file__}")
    logger.info(f"Agent Type: {type(agent).__name__}")

    return AgentInfo(agent=agent, manifest=manifest, schema=schema)


def load_agents(agents_ref: Optional[str] = None, add_manifest_paths: List[str] = []):
    try:
        config: Dict[str, str] = json.loads(agents_ref) if agents_ref else {}
    except json.JSONDecodeError:
        raise ValueError("""Invalid format for AGENTS_REF environment variable. \
Must be a dictionary of agent_id -> module:var pairs. \
Example: {"agent1": "agent1_module:agent1_var", "agent2": "agent2_module:agent2_var"}""")
    for agent_id, agent_path in config.items():
        try:
            agent = _resolve_agent(agent_id, agent_path, add_manifest_paths)
            AGENTS[agent_id] = agent
            logger.info(f"Registered Agent: '{agent_id}'", {"agent_id": agent_id})
        except Exception as e:
            logger.error(e)
            raise Exception(e)


def get_agent_info(agent_id: str) -> AgentInfo:
    if agent_id not in AGENTS:
        raise ValueError(f'Agent "{agent_id}" not found')

    return AGENTS[agent_id]


def get_agent(agent_id: str) -> Agent:
    if agent_id not in AGENTS:
        raise ValueError(f'Agent "{agent_id}" not found')

    return Agent(agent_id=agent_id, metadata=AGENTS[agent_id].manifest.metadata)


def get_default_agent() -> Agent:
    if len(AGENTS) == 0:
        raise ValueError("No agents available")
    agent_id = next(iter(AGENTS))
    return Agent(agent_id=agent_id, metadata=AGENTS[agent_id].manifest.metadata)


def get_agent_from_agent_info(agent_id: str, agent_info: AgentInfo) -> Agent:
    if agent_id not in AGENTS:
        raise ValueError(f'Agent "{agent_id}" not found')

    return Agent(agent_id=agent_id, metadata=agent_info.manifest.metadata)


def search_for_agents(search_request: AgentSearchRequest) -> List[Agent]:
    if not search_request.name and not search_request.version:
        raise ValueError("At least one of 'name' or 'version' must be provided")

    return [
        Agent(agent_id=agent_id, metadata=agent.manifest.metadata)
        for agent_id, agent in AGENTS.items()
        if (
            not search_request.name
            or search_request.name == agent.manifest.metadata.ref.name
        )
        and (
            not search_request.version
            or search_request.version == agent.manifest.metadata.ref.version
        )
    ]


def get_agent_openapi_schema(agent_id: str) -> str:
    if agent_id not in AGENTS:
        raise ValueError(f'Agent "{agent_id}" not found')

    return json.dumps(AGENTS[agent_id].schema, indent=2)<|MERGE_RESOLUTION|>--- conflicted
+++ resolved
@@ -129,12 +129,7 @@
     # Load manifest. Check in paths below (in order)
     manifest_paths = [
         os.path.join(os.path.dirname(module.__file__), "manifest.json"),
-<<<<<<< HEAD
-        os.getenv("AGENT_MANIFEST_PATH", "manifest.json") or "manifest.json",
-    ]
-=======
     ] + add_manifest_paths
->>>>>>> 13702693
 
     for manifest_path in manifest_paths:
         manifest = _read_manifest(manifest_path)
