# Copyright AGNTCY Contributors (https://github.com/agntcy)
# SPDX-License-Identifier: Apache-2.0
import asyncio
import logging
import os
import signal
import sys

import uvicorn
from dotenv import find_dotenv, load_dotenv
from fastapi import Depends, FastAPI
from fastapi.middleware.cors import CORSMiddleware

from agent_workflow_server.agents.load import load_agents
from agent_workflow_server.apis.agents import public_router as PublicAgentsApiRouter
from agent_workflow_server.apis.agents import router as AgentsApiRouter
from agent_workflow_server.apis.authentication import (
    authentication_with_api_key,
    setup_api_key_auth,
)
from agent_workflow_server.apis.stateless_runs import router as StatelessRunsApiRouter
from agent_workflow_server.services.queue import start_workers

load_dotenv(dotenv_path=find_dotenv(usecwd=True))

DEFAULT_HOST = "127.0.0.1"
DEFAULT_PORT = 8000
DEFAULT_NUM_WORKERS = 5
DEFAULT_AGENT_MANIFEST_PATH = "manifest.json"

logger = logging.getLogger(__name__)

app = FastAPI(
    title="Agent Workflow Server",
    version="0.1",
)

setup_api_key_auth(app)

app.include_router(
    router=AgentsApiRouter,
    dependencies=[Depends(authentication_with_api_key)],
)
app.include_router(
    router=PublicAgentsApiRouter,
)
app.include_router(
    router=StatelessRunsApiRouter,
    dependencies=[Depends(authentication_with_api_key)],
)

app.add_middleware(
    CORSMiddleware,
    allow_origins=os.getenv("CORS_ALLOWED_ORIGINS", "*").split(","),
    allow_credentials=True,
    allow_methods=["*"],
    allow_headers=["*"],
)


def signal_handler(sig, frame):
    logger.warning(f"Received {signal.Signals(sig).name}. Exiting...")
    sys.exit(0)


def start():
    try:
        signal.signal(signal.SIGINT, signal_handler)
        signal.signal(signal.SIGTERM, signal_handler)
<<<<<<< HEAD
        load_agents()
        n_workers = int(os.getenv("NUM_WORKERS", 5))
=======
>>>>>>> 13702693

        agents_ref = os.getenv("AGENTS_REF", None)
        agent_manifest_path = os.getenv(
            "AGENT_MANIFEST_PATH", DEFAULT_AGENT_MANIFEST_PATH
        )
        load_agents(agents_ref, agent_manifest_path)
        n_workers = int(os.environ.get("NUM_WORKERS", DEFAULT_NUM_WORKERS))

        try:
            loop = asyncio.get_running_loop()
        except RuntimeError:
            loop = asyncio.new_event_loop()
            asyncio.set_event_loop(loop)

        loop.create_task(start_workers(n_workers))

        # use module import method to support reload argument
        config = uvicorn.Config(
            "agent_workflow_server.main:app",
            host=os.getenv("API_HOST", DEFAULT_HOST) or DEFAULT_HOST,
            port=int(os.getenv("API_PORT", DEFAULT_PORT)) or DEFAULT_PORT,
            loop="asyncio",
        )
        server = uvicorn.Server(config)
        loop.run_until_complete(server.serve())
    except SystemExit as e:
        logger.warning(f"Agent Workflow Server exited with code: {e}")
    except Exception as e:
        logger.error(f"Exiting due to an unexpected error: {e}")


if __name__ == "__main__":
    start()<|MERGE_RESOLUTION|>--- conflicted
+++ resolved
@@ -67,11 +67,6 @@
     try:
         signal.signal(signal.SIGINT, signal_handler)
         signal.signal(signal.SIGTERM, signal_handler)
-<<<<<<< HEAD
-        load_agents()
-        n_workers = int(os.getenv("NUM_WORKERS", 5))
-=======
->>>>>>> 13702693
 
         agents_ref = os.getenv("AGENTS_REF", None)
         agent_manifest_path = os.getenv(
